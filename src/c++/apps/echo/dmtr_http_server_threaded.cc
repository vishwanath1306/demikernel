--- conflicted
+++ resolved
@@ -195,12 +195,9 @@
                 break;
             }
         }
-<<<<<<< HEAD
         DMTR_TRUE(EINVAL, status == 0);
-        if (me->type == TCP) {
-=======
+
         if (me->type == NET) {
->>>>>>> 7ecafacd
             free(wait_out.qr_value.sga.sga_segs[0].sgaseg_buf);
         }
         return 0;
@@ -504,16 +501,10 @@
                 req_sga.sga_segs[1].sgaseg_len = sizeof(req);
                 req_sga.sga_segs[1].sgaseg_buf = reinterpret_cast<void *>(req.release());
 
-<<<<<<< HEAD
-                DMTR_OK(dmtr_push(&token, http_workers[worker_idx]->in_qfd, &req_sga));
-                //XXX do we need to wait for push to happen?
+                DMTR_OK(dmtr_push(&token, dest_worker->in_qfd, &req_sga));
+                //FIXME we don't need to wait here.
                 int status;
                 while ((status = dmtr_wait(NULL, token)) == EAGAIN) {
-=======
-                DMTR_OK(dmtr_push(&token, dest_worker->in_qfd, &req_sga));
-                //FIXME we don't need to wait here.
-                while (dmtr_wait(NULL, token) == EAGAIN) {
->>>>>>> 7ecafacd
                     if (me->terminate) {
                         return 0;
                     }
@@ -595,15 +586,9 @@
             DMTR_OK(dmtr_push(&token, req->net_qd, &wait_out.qr_value.sga));
             req->push_token = token;
 
-<<<<<<< HEAD
-            /* we have to wait because we can't free before sga is sent */
-            int status;
-            while ((status = dmtr_wait(NULL, token)) == EAGAIN) {
-=======
             //FIXME we don't have to wait.
             // We can free when dmtr_wait returns that the push was done.
             while (dmtr_wait(NULL, token) == EAGAIN) {
->>>>>>> 7ecafacd
                 if (me->terminate) {
                     return 0;
                 }
@@ -700,19 +685,6 @@
     }
 }
 
-<<<<<<< HEAD
-int work_setup(u_int16_t n_tcp_workers, u_int16_t n_http_workers, bool split, bool pin_tcp, bool pin_http) {
-    /* Create TCP worker threads */
-    for (int i = 0; i < n_tcp_workers; ++i) {
-        Worker *worker = new Worker();
-        worker->whoami = i;
-        worker->type = TCP;
-
-        //worker->args.filter = ONE_TO_ONE;
-        worker->args.filter = RR;
-        //tcp_args->filter = HTTP_REQ_TYPE;
-        worker->args.filter_f = filter_http_req;
-=======
 int work_setup(Psp &psp, bool split,
                u_int16_t n_net_workers, u_int16_t n_http_workers, u_int16_t n_regex_workers,
                u_int16_t n_page_workers, u_int16_t n_popular_page_workers, u_int16_t n_unpopular_page_workers) {
@@ -721,7 +693,6 @@
         std::shared_ptr<Worker> worker(new Worker());
         worker->whoami = i;
         worker->type = NET;
->>>>>>> 7ecafacd
 
         worker->args.dispatch_p = psp.net_dispatch_policy;
         worker->args.dispatch_f = psp.net_dispatch_f;
@@ -750,21 +721,11 @@
         if (pthread_create(&worker->me, NULL, &net_worker, (void *) worker.get())) {
             log_error("pthread_create error: %s", strerror(errno));
         }
-<<<<<<< HEAD
-        worker->core_id = i + 3;
-        if (pin_tcp) {
-            log_info("Pinning TCP thread");
-            pin_thread(worker->me, worker->core_id);
-        } else {
-            pin_thread(worker->me, 2);
-            log_info("Not pinning TCP thread");
-        }
-        tcp_workers.push_back(worker);
-=======
+
+        //FIXME: optional pinning has been removed. Remove from options to reflect that
         worker->core_id = i + cpu_offset;
         pin_thread(worker->me, worker->core_id);
         psp.workers.push_back(worker);
->>>>>>> 7ecafacd
     }
 
     if (!split) {
@@ -801,18 +762,6 @@
                 create_http_worker(psp, true, UNPOPULAR_PAGE, index)
             );
         }
-<<<<<<< HEAD
-        worker->core_id = n_tcp_workers + i + 3;
-        if (pin_http) {
-            log_info("Pinning HTTP thread");
-            pin_thread(worker->me, worker->core_id);
-        } else {
-            log_info("Not pinning HTTP Thread");
-            pin_thread(worker->me, 3);
-        }
-        http_workers.push_back(worker);
-=======
->>>>>>> 7ecafacd
     }
 
     return 0;
@@ -890,14 +839,8 @@
         ("no-op", bool_switch(&no_op), "run no-op workers only")
         ("no-op-time", value<uint32_t>(&no_op_time)->default_value(10000), "tune no-op sleep time")
         ("no-split", bool_switch(&no_split), "do all work in a single component")
-<<<<<<< HEAD
-        ("no-pthread", bool_switch(&no_pthread), "use pthread or not")
-        ("no-pin-tcp", bool_switch(&no_pin_tcp), "Turn of HTTP thread pinning")
-        ("no-pin-http", bool_switch(&no_pin_http), "Turn of TCP thread pinning");
-=======
         ("no-pthread", bool_switch(&no_pthread), "use pthread or not (main thread will do everything)")
         ("net-dispatch-policy", value<std::string>(&net_dispatch_pol)->default_value("RR"), "dispatch policy used by the network component");
->>>>>>> 7ecafacd
     parse_args(argc, argv, true, desc);
     dmtr_log_directory = log_dir;
 
@@ -977,14 +920,10 @@
     //pin_thread(pthread_self(), 4);
     if (!no_pthread) {
         /* Create worker threads */
-<<<<<<< HEAD
-        work_setup(n_tcp_workers, n_http_workers, split, !no_pin_tcp, !no_pin_http);
-=======
         work_setup(
             psp, split, n_net_workers, n_http_workers, n_regex_workers,
             n_page_workers, n_popular_page_workers, n_unpopular_page_workers
         );
->>>>>>> 7ecafacd
 
         /* Re-enable SIGINT and SIGQUIT */
         int ret = pthread_sigmask(SIG_SETMASK, &oldmask, NULL);
