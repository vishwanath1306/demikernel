#include <boost/chrono.hpp>
#include <boost/optional.hpp>

#include <netinet/in.h>
#include <signal.h>
#include <unistd.h>
#include <pthread.h>
#include <arpa/inet.h>
#include <sys/stat.h>

#include <unordered_map>
#include <cassert>
#include <cstring>
#include <iostream>
#include <vector>
#include <queue>
#include <functional>
#include <thread>

#include "common.hh"
#include "request_parser.h"
#include "httpops.hh"
#include <dmtr/types.h>
#include <dmtr/annot.h>
#include <dmtr/latency.h>
#include <dmtr/libos.h>
#include <dmtr/wait.h>
#include <dmtr/libos/mem.h>

#define MAX_CLIENTS 64
#define MAX_REQ_STATES 10000000

bool no_op;
uint32_t no_op_time;

enum tcp_filters { RR, HTTP_REQ_TYPE, ONE_TO_ONE };
struct worker_args {
    tcp_filters filter;
    std::function<int(dmtr_sgarray_t *)> filter_f;
    struct sockaddr_in saddr;
    bool split;
};

struct RequestState {
    uint32_t net_qd; /** Used to recall which network queue we should answer on */
    uint32_t id;
    dmtr_qtoken_t pop_token;
    dmtr_qtoken_t push_token;
    hr_clock::time_point net_receive;
    hr_clock::time_point http_dispatch;
    hr_clock::time_point start_http;
    hr_clock::time_point end_http;
    hr_clock::time_point http_done;
    hr_clock::time_point net_send;

    RequestState(uint32_t qfd): net_qd(qfd) {}
};

enum worker_type { TCP, HTTP };
class Worker {
    public:
        int in_qfd;
        int out_qfd;
        struct worker_args args; /* Network args */
        pthread_t me;
        uint8_t whoami;
        uint8_t core_id;
        enum worker_type type;
#ifdef LEGACY_PROFILING
        std::vector<std::pair<uint64_t, uint64_t> > runtimes;
#endif
        bool terminate = false;
#ifdef OP_DEBUG
        struct poll_q_len pql;
#endif
        std::vector<std::unique_ptr<RequestState> > req_states; /* Used by network */

#if defined(LEGACY_PROFILING) || defined(DMTR_TRACE)
        Worker() {
#ifdef LEGACY_PROFILING
            runtimes.reserve(MAX_REQ_STATES);
#endif
#ifdef DMTR_TRACE
            req_states.reserve(MAX_REQ_STATES);
#endif
        }
#endif
};

std::vector<Worker *> http_workers;
std::vector<Worker *> tcp_workers;

std::string label, log_dir;
#ifdef LEGACY_PROFILING
void dump_latencies(Worker &worker, std::string &log_dir, std::string &label) {
    log_debug("Dumping latencies for worker %d on core %d\n", worker.whoami, worker.core_id);
    char filename[MAX_FILE_PATH_LEN];
    FILE *f = NULL;

    std::string wtype;
    if (worker.type == TCP) {
        wtype = "network";
    } else if (worker.type == HTTP) {
        wtype = "http";
    }

    snprintf(filename, MAX_FILE_PATH_LEN, "%s/%s_%s-runtime-%d",
             log_dir.c_str(), label.c_str(), wtype.c_str(), worker.core_id);
    f = fopen(filename, "w");
    if (f) {
        fprintf(f, "TIME\tVALUE\n");
        for (auto &l: worker.runtimes) {
            fprintf(f, "%ld\t%ld\n", l.first, l.second);
        }
        fclose(f);
    } else {
        log_error("Failed to open %s for dumping latencies: %s", filename, strerror(errno));
    }
}
#endif

void dump_traces(Worker &w, std::string log_dir, std::string label) {
    log_debug("Dumping traces for worker %d on core %d\n", w.whoami, w.core_id);
    char filename[MAX_FILE_PATH_LEN];
    FILE *f = NULL;

    snprintf(filename, MAX_FILE_PATH_LEN, "%s/%s-traces-%d",
             log_dir.c_str(), label.c_str(), w.core_id);
    f = fopen(filename, "w");
    if (f) {
        fprintf(
            f,
            "REQ_ID\tNET_RECEIVE\tHTTP_DISPATCH\tSTART_HTTP\tEND_HTTP\tHTTP_DONE\tNET_SEND\tPUSH_TOKEN\tPOP_TOKEN\n"
        );
        for (auto &r: w.req_states) {
            fprintf(
                f, "%d\t%lu\t%lu\t%lu\t%lu\t%lu\t%lu\t%lu\t%lu\n",
                r->id,
                since_epoch(r->net_receive), since_epoch(r->http_dispatch),
                since_epoch(r->start_http), since_epoch(r->end_http),
                since_epoch(r->http_done), since_epoch(r->net_send),
                r->push_token, r->pop_token
            );
            r.reset(); //release ownership + calls destructor
        }
        fclose(f);
    } else {
        log_error("Failed to open %s for dumping traces: %s", filename, strerror(errno));
    }
}

void sig_handler(int signo) {
    printf("Entering signal handler\n");
    for (auto &w: tcp_workers) {
        if (w->me > 0) {
            w->terminate = true;
        }
    }
    for (auto &w: http_workers) {
        if (w->me > 0) {
            w->terminate = true;
        }
    }
    printf("Exiting signal handler\n");
}

int match_filter(std::string message) {
    if (message.find("\r\n") != std::string::npos) {
        std::string request_line = message.substr(0, message.find("\r\n"));
        size_t next = 0;
        size_t last = 0;
        int i = 1;
        while ((next = request_line.find(' ', last)) != std::string::npos) {
            if (i == 3) {
                std::string http = request_line.substr(last, next-last);
                if (http.find("HTTP") != std::string::npos) {
                    //that looks like an HTTP request line
                    printf("Got an HTTP request: %s\n", request_line.c_str());
                    return 1;
                }
                return 0;
            }
            last = next + 1;
            ++i;
        }
    }
    return 0;
}

//FIXME: dirty hardcoded null body
static void file_work(char *url, char **response, int *response_len, uint32_t req_id) {
    char filepath[MAX_FILEPATH_LEN];
    url_to_path(url, FILE_DIR, filepath, MAX_FILEPATH_LEN);
    struct stat st;
    int status = stat(filepath, &st);

    char *body = NULL;
    int body_len = 0;
    int code = 404;
    char mime_type[MAX_MIME_TYPE];
    if (status != 0 || S_ISDIR(st.st_mode)) {
        if (status != 0) {
            fprintf(stderr, "Failed to get status of requested file %s\n", filepath);
        } else {
            fprintf(stderr, "Directory requested (%s). Returning 404.\n", filepath);
        }
        strncpy(mime_type, "text/html", MAX_MIME_TYPE);
    } else {
        FILE *file = fopen(filepath, "rb");
        if (file == NULL) {
            fprintf(stdout, "Failed to access requested file %s: %s\n", filepath, strerror(errno));
            strncpy(mime_type, "text/html", MAX_MIME_TYPE);
        } else {
            // Get file size
            fseek(file, 0, SEEK_END);
            int size = ftell(file);
            fseek(file, 0, SEEK_SET);

            /*
            body = reinterpret_cast<char *>(malloc(size+1));
            body_len = fread(body, sizeof(char), size, file);
            body[body_len] = '\0';
            */

            body = reinterpret_cast<char *>(malloc(size+1));
            fread(body, sizeof(char), size, file);
            free(body);
            body = NULL;
            body_len = 0;
            /*
            if (body_len != size) {
                fprintf(stdout, "Only read %d of %u bytes from file %s\n", body_len, size, filepath);
            }
            */

            fclose(file);

            path_to_mime_type(filepath, mime_type, MAX_MIME_TYPE);

            code = 200;
            //fprintf(stdout, "Found file: %s\n", filepath);
        }
    }

    char *header = NULL;
    int header_len = generate_header(&header, code, body_len, mime_type);
    generate_response(response, header, body, header_len, body_len, response_len, req_id);
}

static void regex_work(char *url, char **response, int *response_len, uint32_t req_id, Worker *me) {
    char *body = NULL;
    int body_len = 0;
    int code = 200;
    char mime_type[MAX_MIME_TYPE];
    char regex_value[MAX_REGEX_VALUE_LEN];
    int rtn = get_regex_value(url, regex_value);
    if (rtn != 0) {
        fprintf(stderr, "Non-regex URL passed to craft_regex_response!\n");
        code = 501;
    } else {
        char html[8192];
        rtn = regex_html(regex_value, html, 8192);
        if (rtn < 0) {
            fprintf(stderr, "Error crafting regex response\n");
            code = 501;
        }
        body_len = strlen(html);
        body = reinterpret_cast<char *>(malloc(body_len+1));
        snprintf(body, body_len+1, "%s", html);
        strncpy(mime_type, "text/html", MAX_MIME_TYPE);
    }

    char *header = NULL;
    int header_len = generate_header(&header, code, body_len, mime_type);
    generate_response(response, header, body, header_len, body_len, response_len, req_id);
}

static void clean_state(struct parser_state *state) {
    if (state->url) {
       free(state->url);
       state->url = NULL;
    }
    if (state->body) {
        free(state->body);
        state->body = NULL;
    }
}

static inline void no_op_loop(uint32_t iter) {
    volatile uint32_t j = 1;
    for (uint32_t i = j; i < iter+1; ++i) {
        j = j+i;
    }
}

int http_work(struct parser_state *state, dmtr_qresult_t &wait_out,
                     dmtr_qtoken_t &token, int out_qfd, Worker *me) {
#ifdef LEGACY_PROFILING
    hr_clock::time_point start;
    hr_clock::time_point end;
    if (me->type == HTTP) {
        start = take_time();
    }
#endif

    std::unique_ptr<RequestState> req(reinterpret_cast<RequestState *>(
        wait_out.qr_value.sga.sga_segs[1].sgaseg_buf
    ));
    req->start_http = take_time();

    /* If we are in no_op mode, just send back the request, as an echo server */
    if (no_op) {
        if (no_op_time > 0) {
            no_op_loop(no_op_time);
        }
#ifdef LEGACY_PROFILING
        if (me->type == HTTP) {
            /* Record http work */
            end = take_time();
            me->runtimes.push_back(
                std::pair<uint64_t, uint64_t>(since_epoch(start), ns_diff(start, end))
            );
        }
#endif
        req->end_http = take_time();
        /* Strip RequestState from sga if needed */
        if (me->type == TCP) {
            wait_out.qr_value.sga.sga_numsegs = 1;
            me->req_states.push_back(std::move(req));
        }
        DMTR_OK(dmtr_push(&token, out_qfd, &wait_out.qr_value.sga));
        int status;
        while ((status = dmtr_wait(NULL, token)) == EAGAIN) {
            if (me->terminate) {
                break;
            }
        }
        DMTR_TRUE(EINVAL, status == 0);
        if (me->type == TCP) {
            free(wait_out.qr_value.sga.sga_segs[0].sgaseg_buf);
        }
        return 0;
    }

    /* Do the HTTP work */
    /* First cast the buffer and get request id. Then increment ptr to the start of the payload */
    uint32_t * const req_id =
        reinterpret_cast<uint32_t *>(wait_out.qr_value.sga.sga_segs[0].sgaseg_buf);
    req->id = *req_id;
    char *req_c = reinterpret_cast<char *>(wait_out.qr_value.sga.sga_segs[0].sgaseg_buf);
    req_c += sizeof(uint32_t);
    log_debug("HTTP worker popped %s", req_c);
    size_t req_size = wait_out.qr_value.sga.sga_segs[0].sgaseg_len - sizeof(uint32_t);

    init_parser_state(state);
    enum parser_status pstatus = parse_http(state, req_c, req_size);
    switch (pstatus) {
        case REQ_COMPLETE:
            //fprintf(stdout, "HTTP worker got complete request\n");
            break;
        case REQ_INCOMPLETE:
        case REQ_ERROR:
            log_warn("HTTP worker got incomplete or malformed request: %.*s",
                    (int) req_size, req_c);
            clean_state(state);
            free(wait_out.qr_value.sga.sga_segs[0].sgaseg_buf);
            wait_out.qr_value.sga.sga_segs[0].sgaseg_buf = NULL;

            dmtr_sgarray_t resp_sga;
            resp_sga.sga_segs[0].sgaseg_buf =
                malloc(strlen(BAD_REQUEST_HEADER) + 1 + sizeof(uint32_t));
            memcpy(resp_sga.sga_segs[0].sgaseg_buf, (uint32_t *) &req->id, sizeof(uint32_t));
            resp_sga.sga_segs[0].sgaseg_len =
                snprintf(
                    reinterpret_cast<char *>(resp_sga.sga_segs[0].sgaseg_buf) + sizeof(uint32_t),
                    strlen(BAD_REQUEST_HEADER) + 1, "%s", BAD_REQUEST_HEADER
                );
            resp_sga.sga_segs[0].sgaseg_len += sizeof(uint32_t);

            req->end_http = take_time();
            if (me->type == HTTP) {
                resp_sga.sga_numsegs = 2;
                resp_sga.sga_segs[1].sgaseg_len = sizeof(req);
                resp_sga.sga_segs[1].sgaseg_buf = reinterpret_cast<void *>(req.release());
            } else {
                resp_sga.sga_numsegs = 1;
            }

            DMTR_OK(dmtr_push(&token, out_qfd, &resp_sga));
            while (dmtr_wait(NULL, token) == EAGAIN) {
                if (me->terminate) {
                    break;
                }
            }

            if (me->type == TCP) {
                me->req_states.push_back(std::move(req));
                free(resp_sga.sga_segs[0].sgaseg_buf);
            }
            return -1;
    }

    char *response = NULL;
    int response_size;
    switch(get_request_type(state->url)) {
        case REGEX_REQ:
            regex_work(state->url, &response, &response_size, req->id, me);
            break;
        case FILE_REQ:
            file_work(state->url, &response, &response_size, req->id);
            break;
    }

    if (response == NULL) {
        log_error("Error formatting HTTP response");
        clean_state(state);
        return -1;
    }

    /**
     * Free the sga, prepare a new one:
     * we should not reuse it because it was sized for the request
     */
    clean_state(state);
    free(wait_out.qr_value.sga.sga_segs[0].sgaseg_buf);
    wait_out.qr_value.sga.sga_segs[0].sgaseg_buf = NULL;

    dmtr_sgarray_t resp_sga;
    resp_sga.sga_segs[0].sgaseg_len = response_size;
    resp_sga.sga_segs[0].sgaseg_buf = response;

#ifdef LEGACY_PROFILING
    if (me->type == HTTP) {
        /* Record http work */
        hr_clock::time_point end = take_time();
        me->runtimes.push_back(
            std::pair<uint64_t, uint64_t>(since_epoch(start), ns_diff(start, end))
        );
    }
#endif

    req->end_http = take_time();
    /* release ReqState last */
    if (me->type == HTTP) {
        resp_sga.sga_numsegs = 2;
        resp_sga.sga_segs[1].sgaseg_len = sizeof(req);
        resp_sga.sga_segs[1].sgaseg_buf = reinterpret_cast<void *>(req.release());
    } else {
        resp_sga.sga_numsegs = 1;
    }

    DMTR_OK(dmtr_push(&token, out_qfd, &resp_sga));
    while (dmtr_wait(NULL, token) == EAGAIN) {
        if (me->terminate) {
            break;
        }
    }

    /* If we are called as part of a HTTP worker, the next component (network) will need
     * the buffer for sending on the wire. Otherwise -- if called as part of TCP
     * work -- we need to free now.*/
    if (me->type == TCP) {
        me->req_states.push_back(std::move(req));
        free(response);
    }

    return 0;
}

/**
 *FIXME: this function purposefully format wrongly dmtr_sgarray_t. (I think.)
 *       It is ok because it is a memory queue, and we are both sending and reading.
 *TODO: make http parser into a Worker class member
 */
static void *http_worker(void *args) {
    Worker *me = (Worker *) args;
    std::cout << "Hello I am an HTTP worker." << std::endl;
    log_debug("My ingress memq has id %d", me->in_qfd);
    log_debug("My egress memq has id %d", me->out_qfd);

    struct parser_state *state =
        (struct parser_state *) malloc(sizeof(*state));

    dmtr_qtoken_t token = 0;
    bool new_op = true;
    while (1) {
        if (me->terminate) {
            log_info("HTTP worker %d set to terminate", me->whoami);
            break;
        }
        dmtr_qresult_t wait_out;
        if (new_op) {
            dmtr_pop(&token, me->in_qfd);
        }
        int status = dmtr_wait(&wait_out, token);
        if (status == 0) {
            http_work(state, wait_out, token, me->out_qfd, me);
            new_op = true;
        } else {
            if (status == EAGAIN) {
                new_op = false;
                continue;
            }
            log_debug("dmtr_wait returned status %d", status);
        }
    }

    free(state);
    pthread_exit(NULL);
}

static int filter_http_req(dmtr_sgarray_t *sga) {
    return get_request_type((char*) sga->sga_buf);
}

int tcp_work(std::vector<int> &http_q_pending, std::vector<bool> &clients_in_waiting,
             dmtr_qresult_t &wait_out,
             uint64_t &num_rcvd, std::vector<dmtr_qtoken_t> &tokens, dmtr_qtoken_t &token,
             struct parser_state *state, Worker *me, int lqd) {
    hr_clock::time_point start = take_time();
    if (wait_out.qr_qd == lqd) {
        assert(DMTR_OPC_ACCEPT == wait_out.qr_opcode);
        /* Enable reading on the accepted socket */
        DMTR_OK(dmtr_pop(&token, wait_out.qr_value.ares.qd));
        tokens.push_back(token);
        /* Re-enable accepting on the listening socket */
        DMTR_OK(dmtr_accept(&token, lqd));
        tokens.push_back(token);
        log_debug("Accepted a new connection (%d) on %d", wait_out.qr_value.ares.qd, lqd);
    } else {
        assert(DMTR_OPC_POP == wait_out.qr_opcode);

        auto it = std::find(
            http_q_pending.begin(),
            http_q_pending.end(),
            wait_out.qr_qd
        );
        if (it == http_q_pending.end()) {
            assert(wait_out.qr_value.sga.sga_numsegs == 1);
            log_debug(
                "received new request on queue %d: %s\n",
                wait_out.qr_qd,
                reinterpret_cast<char *>(wait_out.qr_value.sga.sga_segs[0].sgaseg_buf)
            );
            /* This is a new request */
            std::unique_ptr<RequestState> req(new RequestState(wait_out.qr_qd));
            req->net_receive = start;
            req->pop_token = token;

            num_rcvd++;
            /*
            if (num_rcvd % 100 == 0) {
                log_info("received: %d requests\n", num_rcvd);
            }
            */
            if (me->args.split) {
                /* Load balance incoming requests among HTTP workers */
                int worker_idx;
                if (me->args.filter == RR) {
                    worker_idx = num_rcvd % http_workers.size();
                } else if (me->args.filter == HTTP_REQ_TYPE) {
                    //FIXME: this won't handle well multiple instances of the same worker type
                    worker_idx = me->args.filter_f(&wait_out.qr_value.sga) % http_workers.size();
                } else if (me->args.filter == ONE_TO_ONE) {
                    worker_idx = me->whoami;
                } else {
                    log_error("Non implemented TCP filter, falling back to RR");
                    worker_idx = num_rcvd % http_workers.size();
                }
                log_debug("TCP worker %d sending request to HTTP worker %d",
                          me->whoami, worker_idx);

                dmtr_sgarray_t req_sga;
                req_sga.sga_numsegs = 2;
                /** First set the original payload */
                req_sga.sga_segs[0].sgaseg_buf = wait_out.qr_value.sga.sga_segs[0].sgaseg_buf;
                req_sga.sga_segs[0].sgaseg_len = wait_out.qr_value.sga.sga_segs[0].sgaseg_len;

                http_q_pending.push_back(http_workers[worker_idx]->out_qfd);
                clients_in_waiting[wait_out.qr_qd] = true;

#ifdef LEGACY_PROFILING
                hr_clock::time_point end = take_time();
                me->runtimes.push_back(
                    std::pair<uint64_t, uint64_t>(since_epoch(start), ns_diff(start, end))
                );
#endif
                req->http_dispatch = take_time();
                /** Set RequestState obj last due to release */
                req_sga.sga_segs[1].sgaseg_len = sizeof(req);
                req_sga.sga_segs[1].sgaseg_buf = reinterpret_cast<void *>(req.release());

                DMTR_OK(dmtr_push(&token, http_workers[worker_idx]->in_qfd, &req_sga));
                //XXX do we need to wait for push to happen?
                int status;
                while ((status = dmtr_wait(NULL, token)) == EAGAIN) {
                    if (me->terminate) {
                        return 0;
                    }
                    continue;
                }
                DMTR_TRUE(EINVAL, status == 0);

                /* Enable reading from HTTP result queue */
                DMTR_OK(dmtr_pop(&token, http_workers[worker_idx]->out_qfd));
                tokens.push_back(token);
                /* Re-enable TCP queue for reading */
                DMTR_OK(dmtr_pop(&token, wait_out.qr_qd));
                tokens.push_back(token);
            } else {
                req->http_dispatch = take_time();
                /* Append RequestState */
                wait_out.qr_value.sga.sga_numsegs = 2;
                wait_out.qr_value.sga.sga_segs[1].sgaseg_len = sizeof(req);
                wait_out.qr_value.sga.sga_segs[1].sgaseg_buf = reinterpret_cast<void *>(req.release());
                http_work(state, wait_out, token, wait_out.qr_qd, me);
#ifdef LEGACY_PROFILING
                hr_clock::time_point end = take_time();
                me->runtimes.push_back(
                    std::pair<long int, long int>(since_epoch(start), ns_diff(start, end))
                );
#endif
                /* Re-enable TCP queue for reading */
                DMTR_OK(dmtr_pop(&token, wait_out.qr_qd));
                tokens.push_back(token);
            }
        } else {
            assert(wait_out.qr_value.sga.sga_numsegs == 2);
            log_debug(
                "received response from HTTP queue %d: %s\n",
                wait_out.qr_qd,
                reinterpret_cast<char *>(wait_out.qr_value.sga.sga_segs[0].sgaseg_buf)
            );

            std::unique_ptr<RequestState> req(reinterpret_cast<RequestState *>(
                wait_out.qr_value.sga.sga_segs[1].sgaseg_buf
            ));
            req->http_done = take_time();

            /** The client should still be "in the wait".
             * (Likely counter example: the connection was closed by the client
             */
            if (clients_in_waiting[req->net_qd] == false) {
                /* Otherwise ignore this message and fetch the next one */
                DMTR_OK(dmtr_pop(&token, wait_out.qr_qd));
                tokens.push_back(token);
                log_warn("Dropping obsolete message aimed towards closed connection");
                free(wait_out.qr_value.sga.sga_segs[0].sgaseg_buf);
                wait_out.qr_value.sga.sga_segs[0].sgaseg_buf = NULL;
                req->net_send = take_time();
                req->push_token = -1;
                me->req_states.push_back(std::move(req));
                return 0;
            }
            http_q_pending.erase(it);

            if (no_op) {
                if (no_op_time > 0) {
                    no_op_loop(no_op_time);
                }
            }

#ifdef LEGACY_PROFILING
            hr_clock::time_point end = take_time();
            me->runtimes.push_back(
                std::pair<uint64_t, uint64_t>(since_epoch(start), ns_diff(start, end))
            );
#endif

            /* Mask RequestState from sga */
            wait_out.qr_value.sga.sga_numsegs = 1;

            /* Answer the client */
            req->net_send = take_time();
            DMTR_OK(dmtr_push(&token, req->net_qd, &wait_out.qr_value.sga));
            req->push_token = token;

            /* we have to wait because we can't free before sga is sent */
            int status;
            while ((status = dmtr_wait(NULL, token)) == EAGAIN) {
                if (me->terminate) {
                    return 0;
                }
            }
            me->req_states.push_back(std::move(req));
            log_debug("Answered the client on queue %d", req->net_qd);
            free(wait_out.qr_value.sga.sga_segs[0].sgaseg_buf);
            wait_out.qr_value.sga.sga_segs[0].sgaseg_buf = NULL;
        }
    }
    return 0;
}

static void *tcp_worker(void *args) {
    if (signal(SIGPIPE, SIG_IGN) == SIG_ERR)
        std::cout << "\ncan't ignore SIGPIPE\n";
    std::cout << "Hello I am a network worker." << std::endl;

    Worker *me = (Worker *) args;

    /* In case we need to do the HTTP work */
    struct parser_state *state =
        (struct parser_state *) malloc(sizeof(*state));

    std::vector<dmtr_qtoken_t> tokens;
    dmtr_qtoken_t token = 0; //temporary token

    /* Create and bind the worker's accept socket */
    int lqd = 0;
    dmtr_socket(&lqd, AF_INET, SOCK_STREAM, 0);
    struct sockaddr_in saddr = me->args.saddr;
    if (dmtr_bind(lqd, reinterpret_cast<struct sockaddr *>(&saddr), sizeof(saddr))) {
        log_error("Binding failed");
        return NULL;
    }
    dmtr_listen(lqd, 100); //XXX what is a good backlog size here?
    dmtr_accept(&token, lqd);
    tokens.push_back(token);
    std::vector<int> http_q_pending; //FIXME reserve memory
    //Used handle spuriously closed connections
    std::vector<bool> clients_in_waiting;
    clients_in_waiting.reserve(MAX_CLIENTS);
    uint64_t num_rcvd = 0;
    int start_offset = 0;
    while (1) {
        if (me->terminate) {
            log_info("Network worker %d set to terminate", me->whoami);
            break;
        }
        dmtr_qresult_t wait_out;
        int idx;
        int status = dmtr_wait_any(&wait_out, &start_offset, &idx, tokens.data(), tokens.size());
        if (status == 0) {
#ifdef OP_DEBUG
            update_pql(tokens.size(), &me->pql);
#endif
            token = tokens[idx];
            tokens.erase(tokens.begin()+idx);
            tcp_work(
                http_q_pending, clients_in_waiting, wait_out,
                num_rcvd, tokens, token, state, me, lqd
            );
        } else {
            if (status == EAGAIN) {
                continue;
            }
            assert(status == ECONNRESET || status == ECONNABORTED);
            if (wait_out.qr_opcode == DMTR_OPC_ACCEPT) {
                log_debug("An accept task failed with connreset or aborted??");
            }
            if (clients_in_waiting[wait_out.qr_qd]) {
                log_debug("Removing closed client connection from answerable list");
                clients_in_waiting[wait_out.qr_qd] = false;
            }
            tokens.erase(tokens.begin()+idx);
            dmtr_close(wait_out.qr_qd);
        }
    }

    clean_state(state);
    dmtr_close(lqd);
    pthread_exit(NULL);
}

//FIXME: hardcoded offset
void pin_thread(pthread_t thread, u_int16_t cpu) {
    cpu_set_t cpuset;
    CPU_ZERO(&cpuset);
    CPU_SET(cpu, &cpuset);

    int rtn = pthread_setaffinity_np(thread, sizeof(cpu_set_t), &cpuset);
    if (rtn != 0) {
        fprintf(stderr, "could not pin thread: %s\n", strerror(errno));
    }
}

int work_setup(u_int16_t n_tcp_workers, u_int16_t n_http_workers, bool split, bool pin_tcp, bool pin_http) {
    /* Create TCP worker threads */
    for (int i = 0; i < n_tcp_workers; ++i) {
        Worker *worker = new Worker();
        worker->whoami = i;
        worker->type = TCP;

        //worker->args.filter = ONE_TO_ONE;
        worker->args.filter = RR;
        //tcp_args->filter = HTTP_REQ_TYPE;
        worker->args.filter_f = filter_http_req;

        if (worker->args.filter == ONE_TO_ONE && n_tcp_workers < n_http_workers) {
            log_error("Cannot set 1:1 workers mapping with %d tcp workers and %d http workers",
                      n_tcp_workers, n_http_workers);
            exit(1);
        }

        /* Define which NIC this thread will be using */
        struct sockaddr_in saddr = {};
        saddr.sin_family = AF_INET;
        if (boost::none == server_ip_addr) {
            std::cerr << "Listening on `*:" << port << "`..." << std::endl;
            saddr.sin_addr.s_addr = INADDR_ANY;
        } else {
            /* We increment the base IP (given for worker #1) */
            const char *s = boost::get(server_ip_addr).c_str();
            in_addr_t address = inet_addr(s);
            address = ntohl(address);
            address += i*2;
            address = htonl(address);
            saddr.sin_addr.s_addr = address;
            log_info("TCP worker %d set to listen on %s:%d", i, inet_ntoa(saddr.sin_addr), port);
        }
        saddr.sin_port = htons(port);

        worker->args.saddr = saddr; // Pass by copy
        worker->args.split = split;

        if (pthread_create(&worker->me, NULL, &tcp_worker, (void *) worker)) {
            log_error("pthread_create error: %s", strerror(errno));
        }
        worker->core_id = i + 3;
        if (pin_tcp) {
            log_info("Pinning TCP thread");
            pin_thread(worker->me, worker->core_id);
        } else {
            pin_thread(worker->me, 2);
            log_info("Not pinning TCP thread");
        }
        tcp_workers.push_back(worker);
    }

    if (!split) {
        return 1;
    }

    /* Create http worker threads */
    for (int i = 0; i < n_http_workers; ++i) {
        Worker *worker = new Worker();
        worker->type = HTTP;
        worker->me = -1;
        worker->in_qfd = -1;
        worker->out_qfd = -1;
        worker->whoami = n_tcp_workers + i;
        DMTR_OK(dmtr_queue(&worker->in_qfd));
        DMTR_OK(dmtr_queue(&worker->out_qfd));

        if (pthread_create(&worker->me, NULL, &http_worker, (void *) worker)) {
            log_error("pthread_create error: %s", strerror(errno));
        }
        worker->core_id = n_tcp_workers + i + 3;
        if (pin_http) {
            log_info("Pinning HTTP thread");
            pin_thread(worker->me, worker->core_id);
        } else {
            log_info("Not pinning HTTP Thread");
            pin_thread(worker->me, 3);
        }
        http_workers.push_back(worker);
    }

    return 1;
}

int no_pthread_work_setup() {
    Worker *worker = new Worker();
    worker->whoami = 0;
    worker->args.split = false;
    worker->type = TCP;

    /* Define which NIC this thread will be using */
    struct sockaddr_in saddr = {};
    saddr.sin_family = AF_INET;
    if (boost::none == server_ip_addr) {
        std::cerr << "Listening on `*:" << port << "`..." << std::endl;
        saddr.sin_addr.s_addr = INADDR_ANY;
    } else {
        /* We increment the base IP (given for worker #1) */
        const char *s = boost::get(server_ip_addr).c_str();
        saddr.sin_addr.s_addr = inet_addr(s);
        log_info("TCP worker set to listen on %s:%d", inet_ntoa(saddr.sin_addr), port);
    }
    saddr.sin_port = htons(port);
    worker->args.saddr = saddr;
    tcp_workers.push_back(worker);

    tcp_worker((void *) worker);

    return 1;
}

int main(int argc, char *argv[]) {
    bool no_pthread, no_split, no_pin_tcp, no_pin_http;
    bool split = true;
    u_int16_t n_http_workers, n_tcp_workers;
    options_description desc{"HTTP server options"};
    desc.add_options()
        ("label", value<std::string>(&label), "experiment label")
<<<<<<< HEAD
        ("log-dir", value<std::string>(&log_dir)->default_value("./"), "experiment log_directory")
=======
        ("log-dir, L", value<std::string>(&log_dir)->default_value("./"), "experiment log_directory")
>>>>>>> 84f3d803
        ("http-workers,w", value<u_int16_t>(&n_http_workers)->default_value(1), "num HTTP workers")
        ("tcp-workers,t", value<u_int16_t>(&n_tcp_workers)->default_value(1), "num TCP workers")
        ("no-op", bool_switch(&no_op), "run no-op workers only")
        ("no-op-time", value<uint32_t>(&no_op_time)->default_value(10000), "tune no-op sleep time")
        ("no-split", bool_switch(&no_split), "do all work in a single component")
        ("no-pthread", bool_switch(&no_pthread), "use pthread or not")
        ("no-pin-tcp", bool_switch(&no_pin_http), "Turn of HTTP thread pinning")
        ("no-pin-http", bool_switch(&no_pin_tcp), "Turn of TCP thread pinning");
    parse_args(argc, argv, true, desc);

    if (no_split) {
        log_info("Starting in single component mode");
        split = false;
    }

    if (no_op) {
        if (no_op_time > 1 && split) {
            no_op_time /= 2;
        }
        log_info("Starting HTTP server in no-op mode (%d iterations per component)", no_op_time);
    }

    /* Init Demeter */
    DMTR_OK(dmtr_init(argc, argv));

    sigset_t mask, oldmask;
    if (!no_pthread) {
        /* Block SIGINT to ensure handler will only be run in main thread */
        sigemptyset(&mask);
        sigaddset(&mask, SIGINT);
        sigaddset(&mask, SIGQUIT);

        int ret = pthread_sigmask(SIG_BLOCK, &mask, &oldmask);
        if (ret != 0) {
            fprintf(stderr, "Couln't block SIGINT and SIGQUIT: %s\n", strerror(errno));
        }
    }

    if (signal(SIGINT, sig_handler) == SIG_ERR)
        std::cout << "\ncan't catch SIGINT\n";
    if (signal(SIGTERM, sig_handler) == SIG_ERR)
        std::cout << "\ncan't catch SIGTERM\n";

    /* Pin main thread */
    //pin_thread(pthread_self(), 4);
    if (!no_pthread) {
        /* Create worker threads */
        work_setup(n_tcp_workers, n_http_workers, split, !no_pin_tcp, !no_pin_http);

        /* Re-enable SIGINT and SIGQUIT */
        int ret = pthread_sigmask(SIG_SETMASK, &oldmask, NULL);
        if (ret != 0) {
            fprintf(stderr, "Couln't block SIGINT: %s\n", strerror(errno));
        }

        //FIXME I think we should `delete` the Worker instances
        for (auto &w: tcp_workers) {
            if (pthread_join(w->me, NULL) != 0) {
                log_error("pthread_join error: %s", strerror(errno));
            }
#ifdef LEGACY_PROFILING
            dump_latencies(*w, log_dir, label);
#endif
#ifdef OP_DEBUG
            dump_pql(&w->pql, log_dir, label);
#endif
#ifdef DMTR_TRACE
            dump_traces(*w, log_dir, label);
#endif
        }
        for (auto &w: http_workers) {
            if (pthread_join(w->me, NULL) != 0) {
                log_error("pthread_join error: %s", strerror(errno));
            }
#ifdef LEGACY_PROFILING
            dump_latencies(*w, log_dir, label);
#endif
            dmtr_close(w->in_qfd);
            dmtr_close(w->out_qfd);
        }
    } else {
        no_pthread_work_setup();
    }

    return 0;
}<|MERGE_RESOLUTION|>--- conflicted
+++ resolved
@@ -893,11 +893,7 @@
     options_description desc{"HTTP server options"};
     desc.add_options()
         ("label", value<std::string>(&label), "experiment label")
-<<<<<<< HEAD
-        ("log-dir", value<std::string>(&log_dir)->default_value("./"), "experiment log_directory")
-=======
         ("log-dir, L", value<std::string>(&log_dir)->default_value("./"), "experiment log_directory")
->>>>>>> 84f3d803
         ("http-workers,w", value<u_int16_t>(&n_http_workers)->default_value(1), "num HTTP workers")
         ("tcp-workers,t", value<u_int16_t>(&n_tcp_workers)->default_value(1), "num TCP workers")
         ("no-op", bool_switch(&no_op), "run no-op workers only")
