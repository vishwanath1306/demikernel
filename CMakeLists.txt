# Zeus libOS code

cmake_minimum_required (VERSION 3.5.1)
project (Zeus C CXX)

# ----------------------------------------------------
# Additional CMake modules 
# ----------------------------------------------------

include(ExternalProject)
set(CMAKE_MODULE_PATH ${CMAKE_MODULE_PATH}
  "${CMAKE_SOURCE_DIR}/cmake/Modules/")

# ----------------------------------------------------
# C Flags
# ----------------------------------------------------

set(CMAKE_C_FLAGS "${CMAKE_C_FLAGS} -g -fstack-protector -Wall \
  -Wno-uninitialized -O3 -DNDEBUG")
set(CMAKE_CXX_FLAGS "${CMAKE_CXX_FLAGS} -g -fstack-protector \
   -std=c++11 -fPIC -Wall -Wl,-zdefs")
   set(CMAKE_LD_FLAGS "${CMAKE_LD_FLAGS}")

# ---------------------------------------------------------
# Include and link directories
# ---------------------------------------------------------

set(ZEUS_SOURCE_DIR ${PROJECT_SOURCE_DIR}/libos)
include_directories(${PROJECT_SOURCE_DIR})
include_directories(${ZEUS_SOURCE_DIR})

# Hoard
set(HOARD_DIR ${ZEUS_SOURCE_DIR}/common/mem)
include_directories(${HOARD_DIR}/include)
include_directories(${HOARD_DIR}/include/hoard)
include_directories(${HOARD_DIR}/include/superblocks)
include_directories(${HOARD_DIR}/include/util)
include_directories(${HOARD_DIR}/include/zeus)
include_directories(${HOARD_DIR}/Heap-Layers)

# mtcp
set(DPDK_DIR ${ZEUS_SOURCE_DIR}/libmtcp/mtcp/dpdk/)
set(MTCP_DIR ${ZEUS_SOURCE_DIR}/libmtcp/mtcp/mtcp/)
include_directories(${MTCP_DIR}/include)

# LWIP
include_directories(${DPDK_DIR}/include)
link_directories(${DPDK_DIR}/lib)

# ---------------------------------------------------------
# Source files
# ---------------------------------------------------------

# Zeus lib os code
add_subdirectory(${ZEUS_SOURCE_DIR}/common)
add_subdirectory(${ZEUS_SOURCE_DIR}/librdma)
add_subdirectory(${ZEUS_SOURCE_DIR}/libposix)
add_subdirectory(${ZEUS_SOURCE_DIR}/libmtcp)
add_subdirectory(${ZEUS_SOURCE_DIR}/libdpdk)
add_subdirectory(${ZEUS_SOURCE_DIR}/liblwip)
add_subdirectory(${PROJECT_SOURCE_DIR}/tests)

# ---------------------------------------------------------
# Build targets
# ---------------------------------------------------------

# hoard target
add_custom_target(hoard ALL
                  COMMAND make
                  COMMAND mv ${HOARD_DIR}/libhoard.so ${PROJECT_SOURCE_DIR}
                  WORKING_DIRECTORY ${HOARD_DIR})
                
# POSIX libos target
add_library(zeus_posix SHARED
  ${SRC_ZEUS_COMMON_LIB} ${SRC_ZEUS_POSIX_LIB})
#target_link_libraries(zeus_posix ${PROJECT_SOURCE_DIR}/libhoard.so)
#add_dependencies(zeus_posix hoard)

# LWIP libos target
set( DPDK_LIB "-Wl,--whole-archive -lnuma -lpthread -ldl -lrte_mbuf  -lrte_eal -lrte_mempool -lrte_mempool_ring -lrte_ring -lrte_ethdev -lrte_kvargs -lrte_pmd_mlx5 -libverbs -Wl,--no-whole-archive" )
add_definitions(-mssse3 -D__STDC_LIMIT_MACROS)
add_library(zeus_lwip STATIC
  ${SRC_ZEUS_LWIP_LIB} ${SRC_ZEUS_COMMON_LIB})
target_link_libraries(zeus_lwip ${PROJECT_SOURCE_DIR}/libhoard.so ${DPDK_LIB})
add_dependencies(zeus_lwip hoard)

# MTCP libos target
add_library(zeus_mtcp STATIC
    ${MTCP_DIR}/lib/libmtcp.a ${SRC_ZEUS_COMMON_LIB} ${SRC_ZEUS_MTCP_LIB})
target_link_libraries(zeus_mtcp ${PROJECT_SOURCE_DIR}/libhoard.so)
add_dependencies(zeus_mtcp hoard)

# RDMA libos target
if (UNIX)
set(CMAKE_C_FLAGS "${CMAKE_C_FLAGS} -lrdmacm -libverbs")
set(CMAKE_C_FLAGS "${CMAKE_CXX_FLAGS} -lrdmacm -libverbs")
add_library(zeus_rdma SHARED
  ${SRC_ZEUS_COMMON_LIB} ${SRC_ZEUS_RDMA_LIB})
target_link_libraries(zeus_rdma ${PROJECT_SOURCE_DIR}/libhoard.so rdmacm ibverbs)
add_dependencies(zeus_rdma hoard)
endif()

set(TAPIR_APP_DIR ${PROJECT_SOURCE_DIR}/apps/tapir)
add_custom_target(tapir
                  COMMAND ZEUS_SRC_DIR=${PROJECT_SOURCE_DIR} make
                  WORKING_DIRECTORY ${TAPIR_APP_DIR})
add_dependencies(tapir zeus_posix)
                
add_custom_target(tapir-clean
                  COMMAND make clean
                  WORKING_DIRECTORY ${TAPIR_APP_DIR})

set(TAPIR_APP_DIR ${PROJECT_SOURCE_DIR}/apps/redis)
add_custom_target(redis
                  COMMAND ZEUS_SRC_DIR=${PROJECT_SOURCE_DIR} make
<<<<<<< HEAD
                  WORKING_DIRECTORY ${TAPIR_APP_DIR})
=======
                  WORKING_DIRECTORY ${TAPIR_APP_DIR})


# RDMA libos target
if (UNIX)
set(CMAKE_C_FLAGS "${CMAKE_C_FLAGS} -lrdmacm -libverbs")
set(CMAKE_CXX_FLAGS "${CMAKE_CXX_FLAGS} -lrdmacm -libverbs")
add_library(zeus_rdma SHARED
  ${SRC_ZEUS_COMMON_LIB} ${SRC_ZEUS_RDMA_LIB})
target_link_libraries(zeus_rdma ${PROJECT_SOURCE_DIR}/libhoard.so rdmacm ibverbs)
add_dependencies(zeus_rdma hoard)
endif()
>>>>>>> 650d56cf
<|MERGE_RESOLUTION|>--- conflicted
+++ resolved
@@ -93,7 +93,7 @@
 # RDMA libos target
 if (UNIX)
 set(CMAKE_C_FLAGS "${CMAKE_C_FLAGS} -lrdmacm -libverbs")
-set(CMAKE_C_FLAGS "${CMAKE_CXX_FLAGS} -lrdmacm -libverbs")
+set(CMAKE_CXX_FLAGS "${CMAKE_CXX_FLAGS} -lrdmacm -libverbs")
 add_library(zeus_rdma SHARED
   ${SRC_ZEUS_COMMON_LIB} ${SRC_ZEUS_RDMA_LIB})
 target_link_libraries(zeus_rdma ${PROJECT_SOURCE_DIR}/libhoard.so rdmacm ibverbs)
@@ -113,19 +113,4 @@
 set(TAPIR_APP_DIR ${PROJECT_SOURCE_DIR}/apps/redis)
 add_custom_target(redis
                   COMMAND ZEUS_SRC_DIR=${PROJECT_SOURCE_DIR} make
-<<<<<<< HEAD
-                  WORKING_DIRECTORY ${TAPIR_APP_DIR})
-=======
-                  WORKING_DIRECTORY ${TAPIR_APP_DIR})
-
-
-# RDMA libos target
-if (UNIX)
-set(CMAKE_C_FLAGS "${CMAKE_C_FLAGS} -lrdmacm -libverbs")
-set(CMAKE_CXX_FLAGS "${CMAKE_CXX_FLAGS} -lrdmacm -libverbs")
-add_library(zeus_rdma SHARED
-  ${SRC_ZEUS_COMMON_LIB} ${SRC_ZEUS_RDMA_LIB})
-target_link_libraries(zeus_rdma ${PROJECT_SOURCE_DIR}/libhoard.so rdmacm ibverbs)
-add_dependencies(zeus_rdma hoard)
-endif()
->>>>>>> 650d56cf
+                  WORKING_DIRECTORY ${TAPIR_APP_DIR})