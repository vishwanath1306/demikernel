// -*- mode: c++; c-file-style: "k&r"; c-basic-offset: 4 -*-
/***********************************************************************
 *
 * common/queue.h
 *   Basic queue
 *
 * Copyright 2018 Irene Zhang  <irene.zhang@microsoft.com>
 *
 * Permission is hereby granted, free of charge, to any person
 * obtaining a copy of this software and associated documentation
 * files (the "Software"), to deal in the Software without
 * restriction, including without limitation the rights to use, copy,
 * modify, merge, publish, distribute, sublicense, and/or sell copies
 * of the Software, and to permit persons to whom the Software is
 * furnished to do so, subject to the following conditions:
 *
 * The above copyright notice and this permission notice shall be
 * included in all copies or substantial portions of the Software.
 *
 * THE SOFTWARE IS PROVIDED "AS IS", WITHOUT WARRANTY OF ANY KIND,
 * EXPRESS OR IMPLIED, INCLUDING BUT NOT LIMITED TO THE WARRANTIES OF
 * MERCHANTABILITY, FITNESS FOR A PARTICULAR PURPOSE AND
 * NONINFRINGEMENT. IN NO EVENT SHALL THE AUTHORS OR COPYRIGHT HOLDERS
 * BE LIABLE FOR ANY CLAIM, DAMAGES OR OTHER LIABILITY, WHETHER IN AN
 * ACTION OF CONTRACT, TORT OR OTHERWISE, ARISING FROM, OUT OF OR IN
 * CONNECTION WITH THE SOFTWARE OR THE USE OR OTHER DEALINGS IN THE
 * SOFTWARE.
 *
 **********************************************************************/
 
#ifndef _COMMON_QUEUE_H_
#define _COMMON_QUEUE_H_

#include "include/io-queue.h"
#include <unordered_map>
#include <condition_variable>
#include <mutex>
#include <list>

namespace Zeus {
enum BasicQueueType {
    BASIC,
    NETWORK_Q,
    FILE_Q,
    MERGED_Q,
    FILTERED_Q
};

class Queue
{
private:
    struct PendingRequest
    {
        bool isDone;
        sgarray &sga;
        std::condition_variable cv;

        PendingRequest(struct sgarray &sga) :
            isDone(false),
            sga(sga) { };
        ~PendingRequest() { };
    };
<<<<<<< HEAD

=======
    
>>>>>>> cf22aae2
    // queued scatter gather arrays
    std::unordered_map<qtoken, PendingRequest *> pending;
    std::list<qtoken> waiting;
    std::list<sgarray> buffer;
    std::mutex qLock;
<<<<<<< HEAD

=======
    
>>>>>>> cf22aae2
protected:
    BasicQueueType type;
    int qd;
    
public:
    Queue() : type(NETWORK_Q), qd(0) { };
    Queue(BasicQueueType type, int qd) : type(type), qd(qd) { };
    int GetQD() { return qd; };
    BasicQueueType GetType() { return type; };
    void SetQD(int q) { qd = q; };
    void SetType(BasicQueueType t) { type = t; };

    int queue();
    // network control plane functions
    int socket(int domain, int type, int protocol);
    int listen(int backlog);
    int bind(struct sockaddr *saddr, socklen_t size);
    int accept(struct sockaddr *saddr, socklen_t *size);
    int connect(struct sockaddr *saddr, socklen_t size);
    int close();
          
    // file control plane functions
    int open(const char *pathname, int flags);
    int open(const char *pathname, int flags, mode_t mode);
    int creat(const char *pathname, mode_t mode);

    // data plane functions
    ssize_t push(qtoken qt, struct sgarray &sga);
    ssize_t pop(qtoken qt, struct sgarray &sga);
    ssize_t peek(struct sgarray &sga);
    ssize_t wait(qtoken qt, struct sgarray &sga);
    ssize_t poll(qtoken qt, struct sgarray &sga);
    // returns the file descriptor associated with
    // the queue descriptor if the queue is an io queue
    int getfd();
    void setfd(int fd);
};

} // namespace Zeus
#endif /* _COMMON_QUEUE_H_ */<|MERGE_RESOLUTION|>--- conflicted
+++ resolved
@@ -60,21 +60,13 @@
             sga(sga) { };
         ~PendingRequest() { };
     };
-<<<<<<< HEAD
 
-=======
-    
->>>>>>> cf22aae2
     // queued scatter gather arrays
     std::unordered_map<qtoken, PendingRequest *> pending;
     std::list<qtoken> waiting;
     std::list<sgarray> buffer;
     std::mutex qLock;
-<<<<<<< HEAD
 
-=======
-    
->>>>>>> cf22aae2
 protected:
     BasicQueueType type;
     int qd;
